define([
  'angular',
  'jquery'
],
function (angular, $) {
  'use strict';

  var editViewMap = {
    'settings': 'app/partials/dasheditor.html',
    'annotations': 'app/features/annotations/partials/editor.html',
    'templating': 'app/partials/templating_editor.html',
  };

  angular
    .module('grafana.directives')
    .directive('dashEditorLink', function($timeout) {
      return {
        restrict: 'A',
        link: function(scope, elem, attrs) {
          var partial = attrs.dashEditorLink;

          elem.bind('click',function() {
            $timeout(function() {
              var editorScope = attrs.editorScope === 'isolated' ? null : scope;
              scope.appEvent('show-dash-editor', { src: partial, scope: editorScope });
            });
          });
        }
      };
    });

  angular
    .module('grafana.directives')
    .directive('dashEditorView', function($compile, $location) {
      return {
        restrict: 'A',
        link: function(scope, elem) {
          var editorScope;
          var lastEditor;

          function hideScrollbars(value) {
            if (value) {
              window.scrollTo(0,0);
              document.documentElement.style.overflow = 'hidden';  // firefox, chrome
              document.body.scroll = "no"; // ie only
            } else {
              document.documentElement.style.overflow = 'auto';
              document.body.scroll = "yes";
            }
          }

          function hideEditorPane() {
            hideScrollbars(false);
            if (editorScope) { editorScope.dismiss(); }
          }

<<<<<<< HEAD
          function showEditorPane(evt, payload, editview) {
            if (editview) { payload.src = editViewMap[editview]; }
=======
          scope.$on("$destroy", hideEditorPane);
          scope.onAppEvent('hide-dash-editor', hideEditorPane);
>>>>>>> cf5595bd

            if (lastEditor === payload.src) {
              hideEditorPane();
              return;
            }

            hideEditorPane();

            scope.exitFullscreen();

            lastEditor = payload.src;
            editorScope = payload.scope ? payload.scope.$new() : scope.$new();

            editorScope.dismiss = function() {
              console.log('dismiss: ');
              editorScope.$destroy();
              elem.empty();
              lastEditor = null;
              editorScope = null;
              hideScrollbars(false);

              if (editview) {
                var urlParams = $location.search();
                if (editview === urlParams.editview) {
                  delete urlParams.editview;
                  $location.search(urlParams);
                }
              }
            };

            // hide page scrollbars while edit pane is visible
            hideScrollbars(true);

            var src = "'" + payload.src + "'";
            var view = $('<div class="dashboard-edit-view" ng-include="' + src + '"></div>');
            elem.append(view);
            $compile(elem.contents())(editorScope);
          }

          scope.$watch("dashboardViewState.state.editview", function(newValue, oldValue) {
            if (newValue) {
              showEditorPane(null, {}, newValue);
            } else if (oldValue) {
              hideEditorPane();
            }
          });

          scope.onAppEvent('hide-dash-editor', hideEditorPane);
          scope.onAppEvent('show-dash-editor', showEditorPane);
        }
      };
    });

});<|MERGE_RESOLUTION|>--- conflicted
+++ resolved
@@ -54,13 +54,8 @@
             if (editorScope) { editorScope.dismiss(); }
           }
 
-<<<<<<< HEAD
           function showEditorPane(evt, payload, editview) {
             if (editview) { payload.src = editViewMap[editview]; }
-=======
-          scope.$on("$destroy", hideEditorPane);
-          scope.onAppEvent('hide-dash-editor', hideEditorPane);
->>>>>>> cf5595bd
 
             if (lastEditor === payload.src) {
               hideEditorPane();
@@ -75,7 +70,6 @@
             editorScope = payload.scope ? payload.scope.$new() : scope.$new();
 
             editorScope.dismiss = function() {
-              console.log('dismiss: ');
               editorScope.$destroy();
               elem.empty();
               lastEditor = null;
@@ -108,6 +102,7 @@
             }
           });
 
+          scope.$on("$destroy", hideEditorPane);
           scope.onAppEvent('hide-dash-editor', hideEditorPane);
           scope.onAppEvent('show-dash-editor', showEditorPane);
         }
