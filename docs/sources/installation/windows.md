+++
title = "Install on Windows"
description = "Installing Grafana on Windows"
keywords = ["grafana", "configuration", "documentation", "windows"]
type = "docs"
[menu.docs]
parent = "installation"
weight = 400
+++

# Install on Windows

[Download the latest stable package for Windows.](https://grafana.com/grafana/download?platform=windows)

You can either download the Windows installer package or a standalone Windows binary file.

Read [Upgrading Grafana]({{< relref "upgrading.md" >}}) for tips and guidance on updating an existing
installation.

## Install with Windows installer

Download the .msi installation file and run it, then follow the instructions in [Getting Started](/guides/getting_started/) to log in. The Grafana service starts automatically.

## Install standalone Windows binary

1. Download the zip file. The zip file contains a folder with the current Grafana version (or the one that you chose).

   **Important:** After you've downloaded the zip file and before extracting it, make sure to open the properties for that file (right-click **Properties**) and select the `unblock` check box and then click `Ok`.

1. Extract this folder to anywhere you want Grafana to run from. 

<<<<<<< HEAD
1. Start Grafana by executing `grafana-server.exe`, located in the `bin` directory, preferably from the command line. If you want to run Grafana as a Windows service, then download
[NSSM](https://nssm.cc/). It is very easy to add Grafana as a Windows service using that tool.
=======
To run Grafana open your browser and go to the port you configured above, e.g. http://localhost:8080/.
Then follow the instructions [here]({{< relref "../guides/getting_started/" >}}).
>>>>>>> db4df2b5

To run Grafana open your browser and go to the Grafana port (http://localhost:3000/ is default) and then follow the instructions in [Getting Started](/guides/getting_started/).

> **Note:** The default Grafana port is `3000`. This port might require extra permissions on Windows. If it does not appear in the default port, you can try changing to a different port.
> 1. Go into the `conf` directory and copy `sample.ini` to `custom.ini`. **Note:** You should edit `custom.ini`, never `defaults.ini`.
> 1.  Edit `custom.ini` and uncomment the `http_port` configuration option (`;` is the comment character in ini files) and change it to something like `8080` or similar. That port should not require extra Windows privileges.
> Read more about the [configuration options]({{< relref "configuration.md" >}}).<|MERGE_RESOLUTION|>--- conflicted
+++ resolved
@@ -29,13 +29,8 @@
 
 1. Extract this folder to anywhere you want Grafana to run from. 
 
-<<<<<<< HEAD
 1. Start Grafana by executing `grafana-server.exe`, located in the `bin` directory, preferably from the command line. If you want to run Grafana as a Windows service, then download
 [NSSM](https://nssm.cc/). It is very easy to add Grafana as a Windows service using that tool.
-=======
-To run Grafana open your browser and go to the port you configured above, e.g. http://localhost:8080/.
-Then follow the instructions [here]({{< relref "../guides/getting_started/" >}}).
->>>>>>> db4df2b5
 
 To run Grafana open your browser and go to the Grafana port (http://localhost:3000/ is default) and then follow the instructions in [Getting Started](/guides/getting_started/).
 
