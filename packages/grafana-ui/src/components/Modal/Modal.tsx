--- conflicted
+++ resolved
@@ -1,11 +1,7 @@
 import React from 'react';
 import { Portal } from '../Portal/Portal';
 import { css, cx } from 'emotion';
-<<<<<<< HEAD
-import { withTheme } from '../../themes';
-=======
 import { stylesFactory, withTheme } from '../../themes';
->>>>>>> 551e24f9
 import { GrafanaTheme } from '../../types';
 
 const getStyles = stylesFactory((theme: GrafanaTheme) => ({
@@ -62,12 +58,8 @@
 
   isOpen?: boolean;
   onDismiss?: () => void;
-<<<<<<< HEAD
-  // Can be customized, if not set will call onDismiss if that is set.
-=======
 
   // If not set will call onDismiss if that is set.
->>>>>>> 551e24f9
   onClickBackdrop?: () => void;
 }
 
