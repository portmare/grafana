--- conflicted
+++ resolved
@@ -21,12 +21,9 @@
   deduplicatedData?: LogsModel;
   onClickLabel?: (label: string, value: string) => void;
   getRowContext?: (row: LogRowModel, options?: any) => Promise<any>;
-<<<<<<< HEAD
-  getFieldLinks?: (field: Field, rowIndex: number) => Array<LinkModel<Field>>;
-=======
   rowLimit?: number;
   previewLimit?: number;
->>>>>>> a45ce365
+  getFieldLinks?: (field: Field, rowIndex: number) => Array<LinkModel<Field>>;
 }
 
 interface State {
@@ -80,11 +77,8 @@
       onClickLabel,
       rowLimit,
       theme,
-<<<<<<< HEAD
+      previewLimit,
       getFieldLinks,
-=======
-      previewLimit,
->>>>>>> a45ce365
     } = this.props;
     const { renderAll } = this.state;
     const dedupedData = deduplicatedData ? deduplicatedData : data;
