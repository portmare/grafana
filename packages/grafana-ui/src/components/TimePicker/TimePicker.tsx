--- conflicted
+++ resolved
@@ -1,10 +1,7 @@
 // Libraries
 import React, { PureComponent, createRef } from 'react';
-<<<<<<< HEAD
-=======
 import { css } from 'emotion';
 import memoizeOne from 'memoize-one';
->>>>>>> 862f2e48
 import classNames from 'classnames';
 
 // Components
@@ -197,14 +194,10 @@
             </button>
           )}
           <ButtonSelect
-<<<<<<< HEAD
-            className={classNames('time-picker-button-select', isLongDate ? 'time-picker-long-date' : '')}
-=======
-            className={classNames('time-picker-button-select', {
+            className={classNames('time-picker-button-select', isLongDate ? 'time-picker-long-date' : null, {
               [`btn--radius-right-0 ${styles.noRightBorderStyle}`]: timeSyncButton,
               [styles.timePickerSynced]: timeSyncButton ? isSynced : null,
             })}
->>>>>>> 862f2e48
             value={currentOption}
             label={label}
             options={options}
