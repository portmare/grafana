import { Observable } from 'rxjs';
import { ComponentType } from 'react';
import { GrafanaPlugin, PluginMeta } from './plugin';
import { PanelData } from './panel';
import { LogRowModel } from './logs';
import { AnnotationEvent, KeyValue, LoadingState, TableData, TimeSeries } from './data';
import { DataFrame, DataFrameDTO } from './dataFrame';
import { RawTimeRange, TimeRange, AbsoluteTimeRange } from './time';
import { ScopedVars } from './ScopedVars';

export interface DataSourcePluginOptionsEditorProps<JSONData = DataSourceJsonData, SecureJSONData = {}> {
  options: DataSourceSettings<JSONData, SecureJSONData>;
  onOptionsChange: (options: DataSourceSettings<JSONData, SecureJSONData>) => void;
}

// Utility type to extract the query type TQuery from a class extending DataSourceApi<TQuery, TOptions>
export type DataSourceQueryType<DSType extends DataSourceApi<any, any>> = DSType extends DataSourceApi<
  infer TQuery,
  infer _TOptions
>
  ? TQuery
  : never;

// Utility type to extract the options type TOptions from a class extending DataSourceApi<TQuery, TOptions>
export type DataSourceOptionsType<DSType extends DataSourceApi<any, any>> = DSType extends DataSourceApi<
  infer _TQuery,
  infer TOptions
>
  ? TOptions
  : never;

export class DataSourcePlugin<
  DSType extends DataSourceApi<TQuery, TOptions>,
  TQuery extends DataQuery = DataSourceQueryType<DSType>,
  TOptions extends DataSourceJsonData = DataSourceOptionsType<DSType>
> extends GrafanaPlugin<DataSourcePluginMeta> {
  components: DataSourcePluginComponents<DSType, TQuery, TOptions> = {};

  constructor(public DataSourceClass: DataSourceConstructor<DSType, TQuery, TOptions>) {
    super();
  }

  setConfigEditor(editor: ComponentType<DataSourcePluginOptionsEditorProps<TOptions>>) {
    this.components.ConfigEditor = editor;
    return this;
  }

  setConfigCtrl(ConfigCtrl: any) {
    this.angularConfigCtrl = ConfigCtrl;
    return this;
  }

  setQueryCtrl(QueryCtrl: any) {
    this.components.QueryCtrl = QueryCtrl;
    return this;
  }

  setAnnotationQueryCtrl(AnnotationsQueryCtrl: any) {
    this.components.AnnotationsQueryCtrl = AnnotationsQueryCtrl;
    return this;
  }

  setQueryEditor(QueryEditor: ComponentType<QueryEditorProps<DSType, TQuery, TOptions>>) {
    this.components.QueryEditor = QueryEditor;
    return this;
  }

  setExploreQueryField(ExploreQueryField: ComponentType<ExploreQueryFieldProps<DSType, TQuery, TOptions>>) {
    this.components.ExploreQueryField = ExploreQueryField;
    return this;
  }

  setExploreMetricsQueryField(ExploreQueryField: ComponentType<ExploreQueryFieldProps<DSType, TQuery, TOptions>>) {
    this.components.ExploreMetricsQueryField = ExploreQueryField;
    return this;
  }

  setExploreLogsQueryField(ExploreQueryField: ComponentType<ExploreQueryFieldProps<DSType, TQuery, TOptions>>) {
    this.components.ExploreLogsQueryField = ExploreQueryField;
    return this;
  }

  setExploreStartPage(ExploreStartPage: ComponentType<ExploreStartPageProps>) {
    this.components.ExploreStartPage = ExploreStartPage;
    return this;
  }

  setVariableQueryEditor(VariableQueryEditor: any) {
    this.components.VariableQueryEditor = VariableQueryEditor;
    return this;
  }

  setMetadataInspector(MetadataInspector: ComponentType<MetadataInspectorProps<DSType, TQuery, TOptions>>) {
    this.components.MetadataInspector = MetadataInspector;
    return this;
  }

  setComponentsFromLegacyExports(pluginExports: any) {
    this.angularConfigCtrl = pluginExports.ConfigCtrl;

    this.components.QueryCtrl = pluginExports.QueryCtrl;
    this.components.AnnotationsQueryCtrl = pluginExports.AnnotationsQueryCtrl;
    this.components.ExploreQueryField = pluginExports.ExploreQueryField;
    this.components.ExploreStartPage = pluginExports.ExploreStartPage;
    this.components.QueryEditor = pluginExports.QueryEditor;
    this.components.VariableQueryEditor = pluginExports.VariableQueryEditor;
  }
}

export interface DataSourcePluginMeta extends PluginMeta {
  builtIn?: boolean; // Is this for all
  metrics?: boolean;
  logs?: boolean;
  annotations?: boolean;
  alerting?: boolean;
  mixed?: boolean;
  hasQueryHelp?: boolean;
  category?: string;
  queryOptions?: PluginMetaQueryOptions;
  sort?: number;
  streaming?: boolean;
}

interface PluginMetaQueryOptions {
  cacheTimeout?: boolean;
  maxDataPoints?: boolean;
  minInterval?: boolean;
}

export interface DataSourcePluginComponents<
  DSType extends DataSourceApi<TQuery, TOptions>,
  TQuery extends DataQuery = DataQuery,
  TOptions extends DataSourceJsonData = DataSourceJsonData
> {
  QueryCtrl?: any;
  AnnotationsQueryCtrl?: any;
  VariableQueryEditor?: any;
  QueryEditor?: ComponentType<QueryEditorProps<DSType, TQuery, TOptions>>;
  ExploreQueryField?: ComponentType<ExploreQueryFieldProps<DSType, TQuery, TOptions>>;
  ExploreMetricsQueryField?: ComponentType<ExploreQueryFieldProps<DSType, TQuery, TOptions>>;
  ExploreLogsQueryField?: ComponentType<ExploreQueryFieldProps<DSType, TQuery, TOptions>>;
  ExploreStartPage?: ComponentType<ExploreStartPageProps>;
  ConfigEditor?: ComponentType<DataSourcePluginOptionsEditorProps<TOptions>>;
  MetadataInspector?: ComponentType<MetadataInspectorProps<DSType, TQuery, TOptions>>;
}

// Only exported for tests
export interface DataSourceConstructor<
  DSType extends DataSourceApi<TQuery, TOptions>,
  TQuery extends DataQuery = DataQuery,
  TOptions extends DataSourceJsonData = DataSourceJsonData
> {
  new (instanceSettings: DataSourceInstanceSettings<TOptions>, ...args: any[]): DSType;
}

/**
 * The main data source abstraction interface, represents an instance of a data source
 *
 * Although this is a class, datasource implementations do not *yet* need to extend it.
 * As such, we can not yet add functions with default implementations.
 */
export abstract class DataSourceApi<
  TQuery extends DataQuery = DataQuery,
  TOptions extends DataSourceJsonData = DataSourceJsonData
> {
  /**
   *  Set in constructor
   */
  readonly name: string;

  /**
   *  Set in constructor
   */
  readonly id: number;

  /**
   *  min interval range
   */
  interval?: string;

  constructor(instanceSettings: DataSourceInstanceSettings<TOptions>) {
    this.name = instanceSettings.name;
    this.id = instanceSettings.id;
  }

  /**
   * Imports queries from a different datasource
   */
  importQueries?(queries: TQuery[], originMeta: PluginMeta): Promise<TQuery[]>;

  /**
   * Initializes a datasource after instantiation
   */
  init?: () => void;

  /**
   * Query for data, and optionally stream results
   */
  abstract query(request: DataQueryRequest<TQuery>): Promise<DataQueryResponse> | Observable<DataQueryResponse>;

  /**
   * Test & verify datasource settings & connection details
   */
  abstract testDatasource(): Promise<any>;

  /**
   *  Get hints for query improvements
   */
  getQueryHints?(query: TQuery, results: any[], ...rest: any): QueryHint[];

  /**
   * Convert a query to a simple text string
   */
  getQueryDisplayText?(query: TQuery): string;

  /**
   * Retrieve context for a given log row
   */
  getLogRowContext?: <TContextQueryOptions extends {}>(
    row: LogRowModel,
    options?: TContextQueryOptions
  ) => Promise<DataQueryResponse>;

  /**
   * Variable query action.
   */
  metricFindQuery?(query: any, options?: any): Promise<MetricFindValue[]>;

  /**
   * Get tag keys for adhoc filters
   */
  getTagKeys?(options?: any): Promise<MetricFindValue[]>;

  /**
   * Get tag values for adhoc filters
   */
  getTagValues?(options: any): Promise<MetricFindValue[]>;

  /**
   * Set after constructor call, as the data source instance is the most common thing to pass around
   * we attach the components to this instance for easy access
   */
  components?: DataSourcePluginComponents<DataSourceApi<TQuery, TOptions>, TQuery, TOptions>;

  /**
   * static information about the datasource
   */
  meta?: DataSourcePluginMeta;

  /**
   * Used by alerting to check if query contains template variables
   */
  targetContainsTemplate?(query: TQuery): boolean;

  /**
   * Used in explore
   */
  modifyQuery?(query: TQuery, action: QueryFixAction): TQuery;

  /**
   * Used in explore
   */
  getHighlighterExpression?(query: TQuery): string[];

  /**
   * Used in explore
   */
  languageProvider?: any;

  getVersion?(optionalOptions?: any): Promise<string>;

  /**
   * Can be optionally implemented to allow datasource to be a source of annotations for dashboard. To be visible
   * in the annotation editor `annotations` capability also needs to be enabled in plugin.json.
   */
  annotationQuery?(options: AnnotationQueryRequest<TQuery>): Promise<AnnotationEvent[]>;

  interpolateVariablesInQueries?(queries: TQuery[]): TQuery[];
}

<<<<<<< HEAD
export interface MetadataInspectorProps<
  DSType extends DataSourceApi<TQuery, TOptions>,
  TQuery extends DataQuery = DataQuery,
  TOptions extends DataSourceJsonData = DataSourceJsonData
> {
  datasource: DSType;
  data: DataFrame[];
=======
export function updateDatasourcePluginOption(props: DataSourcePluginOptionsEditorProps, key: string, val: any) {
  let config = props.options;

  config = {
    ...config,
    [key]: val,
  };

  props.onOptionsChange(config);
}

export function updateDatasourcePluginJsonDataOption(
  props: DataSourcePluginOptionsEditorProps,
  key: string,
  val: any,
  secure: boolean
) {
  let config = props.options;

  if (secure) {
    config = {
      ...config,
      secureJsonData: {
        ...config.secureJsonData,
        [key]: val,
      },
    };
  } else {
    config = {
      ...config,
      jsonData: {
        ...config.jsonData,
        [key]: val,
      },
    };
  }

  props.onOptionsChange(config);
}

export function updateDatasourcePluginResetKeyOption(props: DataSourcePluginOptionsEditorProps, key: string) {
  let config = props.options;

  config = {
    ...config,
    secureJsonData: {
      ...config.secureJsonData,
      [key]: '',
    },
    secureJsonFields: {
      ...config.secureJsonFields,
      [key]: false,
    },
  };

  props.onOptionsChange(config);
>>>>>>> 9a7a1b86
}

export interface QueryEditorProps<
  DSType extends DataSourceApi<TQuery, TOptions>,
  TQuery extends DataQuery = DataQuery,
  TOptions extends DataSourceJsonData = DataSourceJsonData
> {
  datasource: DSType;
  query: TQuery;
  onRunQuery: () => void;
  onChange: (value: TQuery) => void;
  /**
   * Contains query response filtered by refId of QueryResultBase and possible query error
   */
  data?: PanelData;
}

export enum DataSourceStatus {
  Connected,
  Disconnected,
}

export interface ExploreQueryFieldProps<
  DSType extends DataSourceApi<TQuery, TOptions>,
  TQuery extends DataQuery = DataQuery,
  TOptions extends DataSourceJsonData = DataSourceJsonData
> extends QueryEditorProps<DSType, TQuery, TOptions> {
  history: any[];
  onBlur?: () => void;
  absoluteRange?: AbsoluteTimeRange;
}

export interface ExploreStartPageProps {
  datasource?: DataSourceApi;
  exploreMode: 'Logs' | 'Metrics';
  onClickExample: (query: DataQuery) => void;
}

/**
 * Starting in v6.2 DataFrame can represent both TimeSeries and TableData
 */
export type LegacyResponseData = TimeSeries | TableData | any;

export type DataQueryResponseData = DataFrame | DataFrameDTO | LegacyResponseData;

export type DataStreamObserver = (event: DataStreamState) => void;

export interface DataStreamState {
  /**
   * when Done or Error no more events will be processed
   */
  state: LoadingState;

  /**
   * The key is used to identify unique sets of data within
   * a response, and join or replace them before sending them to the panel.
   *
   * For example consider a query that streams four DataFrames (A,B,C,D)
   * and multiple events with keys K1, and K2
   *
   * query(...) returns: {
   *   state:Streaming
   *   data:[A]
   * }
   *
   * Events:
   * 1. {key:K1, data:[B1]}    >> PanelData: [A,B1]
   * 2. {key:K2, data:[C2,D2]} >> PanelData: [A,B1,C2,D2]
   * 3. {key:K1, data:[B3]}    >> PanelData: [A,B3,C2,D2]
   * 4. {key:K2, data:[C4]}    >> PanelData: [A,B3,C4]
   *
   * NOTE: that PanelData will not report a `Done` state until all
   * unique keys have returned with either `Error` or `Done` state.
   */
  key: string;

  /**
   * The stream request.  The properties of this request will be examined
   * to determine if the stream matches the original query.  If not, it
   * will be unsubscribed.
   */
  request: DataQueryRequest;

  /**
   * The streaming events return entire DataFrames.  The DataSource
   * sending the events is responsible for truncating any growing lists
   * most likely to the requested `maxDataPoints`
   */
  data?: DataFrame[];

  /**
   * Error in stream (but may still be running)
   */
  error?: DataQueryError;

  /**
   * @deprecated: DO NOT USE IN ANYTHING NEW!!!!
   *
   * merging streaming rows should be handled in the DataSource
   * and/or we should add metadata to this state event that
   * indicates that the PanelQueryRunner should manage the row
   * additions.
   */
  delta?: DataFrame[];

  /**
   * Stop listening to this stream
   */
  unsubscribe: () => void;
}

export interface DataQueryResponse {
  /**
   * The response data.  When streaming, this may be empty
   * or a partial result set
   */
  data: DataQueryResponseData[];

  /**
   * When returning multiple partial responses or streams
   * Use this key to inform Grafana how to combine the partial responses
   * Multiple responses with same key are replaced (latest used)
   */
  key?: string;

  /**
   * Optionally include error info along with the response data
   */
  error?: DataQueryError;

  /**
   * Use this to control which state the response should have
   * Defaults to LoadingState.Done if state is not defined
   */
  state?: LoadingState;
}

export interface DataQuery {
  /**
   * A - Z
   */
  refId: string;

  /**
   * true if query is disabled (ie not executed / sent to TSDB)
   */
  hide?: boolean;

  /**
   * Unique, guid like, string used in explore mode
   */
  key?: string;

  /**
   * For mixed data sources the selected datasource is on the query level.
   * For non mixed scenarios this is undefined.
   */
  datasource?: string | null;

  metric?: any;
}

export interface DataQueryError {
  data?: {
    message?: string;
    error?: string;
  };
  message?: string;
  status?: string;
  statusText?: string;
  refId?: string;
  cancelled?: boolean;
}

export interface DataQueryRequest<TQuery extends DataQuery = DataQuery> {
  requestId: string; // Used to identify results and optionally cancel the request in backendSrv

  dashboardId: number;
  interval: string;
  intervalMs?: number;
  maxDataPoints?: number;
  panelId: number;
  range?: TimeRange;
  reverse?: boolean;
  scopedVars: ScopedVars;
  targets: TQuery[];
  timezone: string;

  cacheTimeout?: string;
  exploreMode?: 'Logs' | 'Metrics';
  rangeRaw?: RawTimeRange;
  timeInfo?: string; // The query time description (blue text in the upper right)

  // Request Timing
  startTime: number;
  endTime?: number;
}

export interface QueryFix {
  type: string;
  label: string;
  action?: QueryFixAction;
}

export interface QueryFixAction {
  type: string;
  query?: string;
  preventSubmit?: boolean;
}

export interface QueryHint {
  type: string;
  label: string;
  fix?: QueryFix;
}

export interface MetricFindValue {
  text: string;
}

export interface DataSourceJsonData {
  authType?: string;
  defaultRegion?: string;
}

/**
 * Data Source instance edit model.  This is returned from:
 *  /api/datasources
 */
export interface DataSourceSettings<T extends DataSourceJsonData = DataSourceJsonData, S = {}> {
  id: number;
  orgId: number;
  name: string;
  typeLogoUrl: string;
  type: string;
  access: string;
  url: string;
  password: string;
  user: string;
  database: string;
  basicAuth: boolean;
  basicAuthPassword: string;
  basicAuthUser: string;
  isDefault: boolean;
  jsonData: T;
  secureJsonData?: S;
  secureJsonFields?: KeyValue<boolean>;
  readOnly: boolean;
  withCredentials: boolean;
  version?: number;
}

/**
 * Frontend settings model that is passed to Datasource constructor. This differs a bit from the model above
 * as this data model is available to every user who has access to a data source (Viewers+).  This is loaded
 * in bootData (on page load), or from: /api/frontend/settings
 */
export interface DataSourceInstanceSettings<T extends DataSourceJsonData = DataSourceJsonData> {
  id: number;
  type: string;
  name: string;
  meta: DataSourcePluginMeta;
  url?: string;
  jsonData: T;
  username?: string;
  password?: string; // when access is direct, for some legacy datasources
  database?: string;

  /**
   * This is the full Authorization header if basic auth is ennabled.
   * Only available here when access is Browser (direct), when acess is Server (proxy)
   * The basic auth header, username & password is never exposted to browser/Frontend
   * so this will be emtpy then.
   */
  basicAuth?: string;
  withCredentials?: boolean;
}

export interface DataSourceSelectItem {
  name: string;
  value: string | null;
  meta: DataSourcePluginMeta;
  sort: string;
}

/**
 * Options passed to the datasource.annotationQuery method. See docs/plugins/developing/datasource.md
 */
export interface AnnotationQueryRequest<MoreOptions = {}> {
  range: TimeRange;
  rangeRaw: RawTimeRange;
  // Should be DataModel but cannot import that here from the main app. Needs to be moved to package first.
  dashboard: any;
  annotation: {
    datasource: string;
    enable: boolean;
    name: string;
  } & MoreOptions;
}

export interface HistoryItem<TQuery extends DataQuery = DataQuery> {
  ts: number;
  query: TQuery;
}

export abstract class LanguageProvider {
  abstract datasource: DataSourceApi<any, any>;
  abstract request: (url: string, params?: any) => Promise<any>;

  /**
   * Returns startTask that resolves with a task list when main syntax is loaded.
   * Task list consists of secondary promises that load more detailed language features.
   */
  abstract start: () => Promise<any[]>;
  startTask?: Promise<any[]>;
}<|MERGE_RESOLUTION|>--- conflicted
+++ resolved
@@ -278,15 +278,6 @@
   interpolateVariablesInQueries?(queries: TQuery[]): TQuery[];
 }
 
-<<<<<<< HEAD
-export interface MetadataInspectorProps<
-  DSType extends DataSourceApi<TQuery, TOptions>,
-  TQuery extends DataQuery = DataQuery,
-  TOptions extends DataSourceJsonData = DataSourceJsonData
-> {
-  datasource: DSType;
-  data: DataFrame[];
-=======
 export function updateDatasourcePluginOption(props: DataSourcePluginOptionsEditorProps, key: string, val: any) {
   let config = props.options;
 
@@ -343,7 +334,15 @@
   };
 
   props.onOptionsChange(config);
->>>>>>> 9a7a1b86
+}
+
+export interface MetadataInspectorProps<
+  DSType extends DataSourceApi<TQuery, TOptions>,
+  TQuery extends DataQuery = DataQuery,
+  TOptions extends DataSourceJsonData = DataSourceJsonData
+> {
+  datasource: DSType;
+  data: DataFrame[];
 }
 
 export interface QueryEditorProps<
