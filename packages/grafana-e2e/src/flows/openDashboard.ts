--- conflicted
+++ resolved
@@ -1,10 +1,5 @@
 import { e2e } from '../index';
 
-<<<<<<< HEAD
-export const openDashboard = (uid: string) => {
-  e2e.pages.Dashboard.visit(uid);
-=======
 export const openDashboard = (dashboardUid: string) => {
   e2e.pages.Dashboard.visit(dashboardUid);
->>>>>>> e96f9620
 };