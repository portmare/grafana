package api

import (
	"time"

	"github.com/grafana/grafana/pkg/api/dtos"
	"github.com/grafana/grafana/pkg/bus"
	"github.com/grafana/grafana/pkg/metrics"
	m "github.com/grafana/grafana/pkg/models"
	"github.com/grafana/grafana/pkg/services/guardian"
	"github.com/grafana/grafana/pkg/setting"
	"github.com/grafana/grafana/pkg/util"
)

func GetSharingOptions(c *m.ReqContext) {
	c.JSON(200, util.DynMap{
		"externalSnapshotURL":  setting.ExternalSnapshotUrl,
		"externalSnapshotName": setting.ExternalSnapshotName,
		"externalEnabled":      setting.ExternalEnabled,
	})
}

func CreateDashboardSnapshot(c *m.ReqContext, cmd m.CreateDashboardSnapshotCommand) {
	if cmd.Name == "" {
		cmd.Name = "Unnamed snapshot"
	}

	if cmd.External {
		// external snapshot ref requires key and delete key
		if cmd.Key == "" || cmd.DeleteKey == "" {
			c.JsonApiErr(400, "Missing key and delete key for external snapshot", nil)
			return
		}

		cmd.OrgId = -1
		cmd.UserId = -1
		metrics.M_Api_Dashboard_Snapshot_External.Inc()
	} else {
		cmd.Key = util.GetRandomString(32)
		cmd.DeleteKey = util.GetRandomString(32)
		cmd.OrgId = c.OrgId
		cmd.UserId = c.UserId
		metrics.M_Api_Dashboard_Snapshot_Create.Inc()
	}

	if err := bus.Dispatch(&cmd); err != nil {
		c.JsonApiErr(500, "Failed to create snaphost", err)
		return
	}

	c.JSON(200, util.DynMap{
		"key":       cmd.Key,
		"deleteKey": cmd.DeleteKey,
		"url":       setting.ToAbsUrl("dashboard/snapshot/" + cmd.Key),
		"deleteUrl": setting.ToAbsUrl("api/snapshots-delete/" + cmd.DeleteKey),
	})
}

// GET /api/snapshots/:key
<<<<<<< HEAD
func GetDashboardSnapshot(c *middleware.Context) {
=======
func GetDashboardSnapshot(c *m.ReqContext) {
>>>>>>> a589f701
	key := c.Params(":key")
	query := &m.GetDashboardSnapshotQuery{Key: key}

	err := bus.Dispatch(query)
	if err != nil {
		c.JsonApiErr(500, "Failed to get dashboard snapshot", err)
		return
	}

	snapshot := query.Result

	// expired snapshots should also be removed from db
	if snapshot.Expires.Before(time.Now()) {
		c.JsonApiErr(404, "Dashboard snapshot not found", err)
		return
	}

	dto := dtos.DashboardFullWithMeta{
		Dashboard: snapshot.Dashboard,
		Meta: dtos.DashboardMeta{
			Type:       m.DashTypeSnapshot,
			IsSnapshot: true,
			Created:    snapshot.Created,
			Expires:    snapshot.Expires,
		},
	}

	metrics.M_Api_Dashboard_Snapshot_Get.Inc()

	c.Resp.Header().Set("Cache-Control", "public, max-age=3600")
	c.JSON(200, dto)
}

// GET /api/snapshots-delete/:key
<<<<<<< HEAD
func DeleteDashboardSnapshot(c *middleware.Context) Response {
=======
func DeleteDashboardSnapshot(c *m.ReqContext) Response {
>>>>>>> a589f701
	key := c.Params(":key")

	query := &m.GetDashboardSnapshotQuery{DeleteKey: key}

	err := bus.Dispatch(query)
	if err != nil {
		return ApiError(500, "Failed to get dashboard snapshot", err)
	}

	if query.Result == nil {
		return ApiError(404, "Failed to get dashboard snapshot", nil)
	}
	dashboard := query.Result.Dashboard
	dashboardId := dashboard.Get("id").MustInt64()

	guardian := guardian.New(dashboardId, c.OrgId, c.SignedInUser)
	canEdit, err := guardian.CanEdit()
	if err != nil {
		return ApiError(500, "Error while checking permissions for snapshot", err)
	}

	if !canEdit && query.Result.UserId != c.SignedInUser.UserId {
		return ApiError(403, "Access denied to this snapshot", nil)
	}

	cmd := &m.DeleteDashboardSnapshotCommand{DeleteKey: key}

	if err := bus.Dispatch(cmd); err != nil {
		return ApiError(500, "Failed to delete dashboard snapshot", err)
	}

	return Json(200, util.DynMap{"message": "Snapshot deleted. It might take an hour before it's cleared from a CDN cache."})
}

// GET /api/dashboard/snapshots
<<<<<<< HEAD
func SearchDashboardSnapshots(c *middleware.Context) Response {
=======
func SearchDashboardSnapshots(c *m.ReqContext) Response {
>>>>>>> a589f701
	query := c.Query("query")
	limit := c.QueryInt("limit")

	if limit == 0 {
		limit = 1000
	}

	searchQuery := m.GetDashboardSnapshotsQuery{
		Name:         query,
		Limit:        limit,
		OrgId:        c.OrgId,
		SignedInUser: c.SignedInUser,
	}

	err := bus.Dispatch(&searchQuery)
	if err != nil {
		return ApiError(500, "Search failed", err)
	}

	dtos := make([]*m.DashboardSnapshotDTO, len(searchQuery.Result))
	for i, snapshot := range searchQuery.Result {
		dtos[i] = &m.DashboardSnapshotDTO{
			Id:          snapshot.Id,
			Name:        snapshot.Name,
			Key:         snapshot.Key,
			DeleteKey:   snapshot.DeleteKey,
			OrgId:       snapshot.OrgId,
			UserId:      snapshot.UserId,
			External:    snapshot.External,
			ExternalUrl: snapshot.ExternalUrl,
			Expires:     snapshot.Expires,
			Created:     snapshot.Created,
			Updated:     snapshot.Updated,
		}
	}

	return Json(200, dtos)
}<|MERGE_RESOLUTION|>--- conflicted
+++ resolved
@@ -57,11 +57,7 @@
 }
 
 // GET /api/snapshots/:key
-<<<<<<< HEAD
-func GetDashboardSnapshot(c *middleware.Context) {
-=======
 func GetDashboardSnapshot(c *m.ReqContext) {
->>>>>>> a589f701
 	key := c.Params(":key")
 	query := &m.GetDashboardSnapshotQuery{Key: key}
 
@@ -96,11 +92,7 @@
 }
 
 // GET /api/snapshots-delete/:key
-<<<<<<< HEAD
-func DeleteDashboardSnapshot(c *middleware.Context) Response {
-=======
 func DeleteDashboardSnapshot(c *m.ReqContext) Response {
->>>>>>> a589f701
 	key := c.Params(":key")
 
 	query := &m.GetDashboardSnapshotQuery{DeleteKey: key}
@@ -136,11 +128,7 @@
 }
 
 // GET /api/dashboard/snapshots
-<<<<<<< HEAD
-func SearchDashboardSnapshots(c *middleware.Context) Response {
-=======
 func SearchDashboardSnapshots(c *m.ReqContext) Response {
->>>>>>> a589f701
 	query := c.Query("query")
 	limit := c.QueryInt("limit")
 
