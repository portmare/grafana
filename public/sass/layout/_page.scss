.grafana-app {
  display: flex;
  align-items: stretch;
  position: absolute;
  width: 100%;
  height: 100%;
  top: 0;
  left: 0;
}

.main-view {
  position: relative;
  flex-grow: 1;
  background: $page-gradient;
}

.page-container {
  @extend .container;
  padding: 0 $spacer * 2;
}

.scroll-canvas {
  position: absolute;
  width: 100%;
  overflow: auto;
  height: 100%;

  &--dashboard {
    height: calc(100% - 54px);
  }
}

.page-body {
  padding-top: $spacer*2;
}

.page-heading {
  font-size: 1.25rem;
  margin-top: 0;
  margin-bottom: $spacer * 0.7;
}

.page-action-bar {
  margin-bottom: $spacer * 2;
  display: flex;
  align-items: flex-start;

  > a, > button {
    margin-left: $spacer;
  }
}

.page-action-bar__spacer {
  width: $spacer * 2;
  flex-grow: 1;
}

.sidebar-content {
  width: calc(100% - #{$page-sidebar-width + $page-sidebar-margin}); // sidebar width + margin
}

.sidebar-container {
  @include media-breakpoint-up(md) {
    display: flex;
    flex-direction: row;
    flex-wrap: wrap;
  }
}

.page-sidebar {
  @include media-breakpoint-up(md) {
    width: $page-sidebar-width;
    margin-left: $page-sidebar-margin;
  }
}

.page-sub-heading {
  margin-bottom: $spacer;
}

.page-sidebar {
  color: $text-color-weak;
  h4 {
    font-size: $font-size-base;
    font-weight: $font-weight-semi-bold;
  }
  h5 {
    font-size: $font-size-base;
    font-weight: $font-weight-semi-bold;
  }
}

.page-sidebar-section {
  margin-bottom: $spacer*2;
<<<<<<< HEAD
}

.page-breadcrumbs {
  display: flex;
  padding: 10px 25px;
  line-height: 0.5;
}

.breadcrumb {
  display: inline-block;
  box-shadow: 0 0 15px 1px rgba(0, 0, 0, 0.35);
  overflow: hidden;
  border-radius: 5px;
  counter-reset: flag;
}

.breadcrumb-item {
  text-decoration: none;
  outline: none;
  display: block;
  float: left;
  font-size: 12px;
  line-height: 36px;
  padding: 0 7px 0 37px;
  @include gradientBar($btn-inverse-bg, $btn-inverse-bg-hl, $btn-inverse-text-color);
  position: relative;
  box-shadow: $card-shadow;

  &:first-child {
    padding-left: 13px;
    border-radius: 5px 0 0 5px; /*to match with the parent's radius*/
    font-size: 20px;
  }

  &:first-child:before {
    left: 14px;
  }

  &:last-child {
    border-radius: 0 5px 5px 0; /*this was to prevent glitches on hover*/
    padding-right: 20px;
  }

  &.active,
  &:hover {
    background: #fff;//#333;
    background: linear-gradient(#dde4ed, darken(#dde4ed, 5%)); //linear-gradient(#333, #000);
  }

  &.active:after,
  &:hover:after {
    background: #fff;//#333;
    background: linear-gradient(135deg, #dde4ed,darken(#dde4ed, 5%));////linear-gradient(135deg, #333, #000);
  }

  &:after {
    content: '';
    position: absolute;
    top: 0;
    right: -18px; // half of square's length

    // same dimension as the line-height of .breadcrumb-item
    width: 36px;
    height: 36px;

    transform: scale(0.707) rotate(45deg);
    // we need to prevent the arrows from getting buried under the next link
    z-index: 1;

    // background same as links but the gradient will be rotated to compensate with the transform applied
    background: linear-gradient(135deg, $btn-inverse-bg, $btn-inverse-bg-hl);

    // stylish arrow design using box shadow
    box-shadow: 2px -2px 0 2px rgb(250, 250, 250), 3px -3px 0 2px rgba(255, 255, 255, 0.1);

    // 5px - for rounded arrows and
    // 50px - to prevent hover glitches on the border created using shadows*/
    border-radius: 0 5px 0 50px;
  }

  // we dont need an arrow after the last link
  &:last-child:after {
    content: none;
  }
}

=======
}
>>>>>>> 66657d24
<|MERGE_RESOLUTION|>--- conflicted
+++ resolved
@@ -92,93 +92,4 @@
 
 .page-sidebar-section {
   margin-bottom: $spacer*2;
-<<<<<<< HEAD
-}
-
-.page-breadcrumbs {
-  display: flex;
-  padding: 10px 25px;
-  line-height: 0.5;
-}
-
-.breadcrumb {
-  display: inline-block;
-  box-shadow: 0 0 15px 1px rgba(0, 0, 0, 0.35);
-  overflow: hidden;
-  border-radius: 5px;
-  counter-reset: flag;
-}
-
-.breadcrumb-item {
-  text-decoration: none;
-  outline: none;
-  display: block;
-  float: left;
-  font-size: 12px;
-  line-height: 36px;
-  padding: 0 7px 0 37px;
-  @include gradientBar($btn-inverse-bg, $btn-inverse-bg-hl, $btn-inverse-text-color);
-  position: relative;
-  box-shadow: $card-shadow;
-
-  &:first-child {
-    padding-left: 13px;
-    border-radius: 5px 0 0 5px; /*to match with the parent's radius*/
-    font-size: 20px;
-  }
-
-  &:first-child:before {
-    left: 14px;
-  }
-
-  &:last-child {
-    border-radius: 0 5px 5px 0; /*this was to prevent glitches on hover*/
-    padding-right: 20px;
-  }
-
-  &.active,
-  &:hover {
-    background: #fff;//#333;
-    background: linear-gradient(#dde4ed, darken(#dde4ed, 5%)); //linear-gradient(#333, #000);
-  }
-
-  &.active:after,
-  &:hover:after {
-    background: #fff;//#333;
-    background: linear-gradient(135deg, #dde4ed,darken(#dde4ed, 5%));////linear-gradient(135deg, #333, #000);
-  }
-
-  &:after {
-    content: '';
-    position: absolute;
-    top: 0;
-    right: -18px; // half of square's length
-
-    // same dimension as the line-height of .breadcrumb-item
-    width: 36px;
-    height: 36px;
-
-    transform: scale(0.707) rotate(45deg);
-    // we need to prevent the arrows from getting buried under the next link
-    z-index: 1;
-
-    // background same as links but the gradient will be rotated to compensate with the transform applied
-    background: linear-gradient(135deg, $btn-inverse-bg, $btn-inverse-bg-hl);
-
-    // stylish arrow design using box shadow
-    box-shadow: 2px -2px 0 2px rgb(250, 250, 250), 3px -3px 0 2px rgba(255, 255, 255, 0.1);
-
-    // 5px - for rounded arrows and
-    // 50px - to prevent hover glitches on the border created using shadows*/
-    border-radius: 0 5px 0 50px;
-  }
-
-  // we dont need an arrow after the last link
-  &:last-child:after {
-    content: none;
-  }
-}
-
-=======
-}
->>>>>>> 66657d24
+}