--- conflicted
+++ resolved
@@ -13,7 +13,6 @@
   /** @ngInject */
   constructor(
     private $scope,
-<<<<<<< HEAD
     private $rootScope,
     private keybindingSrv,
     private timeSrv,
@@ -22,6 +21,7 @@
     private dashboardSrv,
     private unsavedChangesSrv,
     private dashboardViewStateSrv,
+    public  playlistSrv,
     private panelLoader) {
       // temp hack due to way dashboards are loaded
       // can't use controllerAs on route yet
@@ -131,125 +131,6 @@
     getPanelContainer() {
       console.log('DashboardCtrl:getPanelContainer()');
       return this;
-=======
-    $rootScope,
-    keybindingSrv,
-    timeSrv,
-    variableSrv,
-    alertingSrv,
-    dashboardSrv,
-    unsavedChangesSrv,
-    dynamicDashboardSrv,
-    dashboardViewStateSrv,
-    contextSrv,
-    playlistSrv,
-    alertSrv,
-    $timeout) {
-
-      $scope.editor = { index: 0 };
-      $scope.playlistSrv = playlistSrv;
-
-      var resizeEventTimeout;
-
-      $scope.setupDashboard = function(data) {
-        try {
-          $scope.setupDashboardInternal(data);
-        } catch (err) {
-          $scope.onInitFailed(err, 'Dashboard init failed', true);
-        }
-      };
-
-      $scope.setupDashboardInternal = function(data) {
-        var dashboard = dashboardSrv.create(data.dashboard, data.meta);
-        dashboardSrv.setCurrent(dashboard);
-
-        // init services
-        timeSrv.init(dashboard);
-        alertingSrv.init(dashboard, data.alerts);
-
-        // template values service needs to initialize completely before
-        // the rest of the dashboard can load
-        variableSrv.init(dashboard)
-        // template values failes are non fatal
-        .catch($scope.onInitFailed.bind(this, 'Templating init failed', false))
-        // continue
-        .finally(function() {
-          dynamicDashboardSrv.init(dashboard);
-          dynamicDashboardSrv.process();
-
-          unsavedChangesSrv.init(dashboard, $scope);
-
-          $scope.dashboard = dashboard;
-          $scope.dashboardMeta = dashboard.meta;
-          $scope.dashboardViewState = dashboardViewStateSrv.create($scope);
-
-          keybindingSrv.setupDashboardBindings($scope, dashboard);
-
-          $scope.dashboard.updateSubmenuVisibility();
-          $scope.setWindowTitleAndTheme();
-
-          $scope.appEvent("dashboard-initialized", $scope.dashboard);
-        })
-        .catch($scope.onInitFailed.bind(this, 'Dashboard init failed', true));
-      };
-
-      $scope.onInitFailed = function(msg, fatal, err) {
-        console.log(msg, err);
-
-        if (err.data && err.data.message) {
-          err.message = err.data.message;
-        } else if (!err.message) {
-          err = {message: err.toString()};
-        }
-
-        $scope.appEvent("alert-error", [msg, err.message]);
-
-        // protect against  recursive fallbacks
-        if (fatal && !$scope.loadedFallbackDashboard) {
-          $scope.loadedFallbackDashboard = true;
-          $scope.setupDashboard({dashboard: {title: 'Dashboard Init failed'}});
-        }
-      };
-
-      $scope.templateVariableUpdated = function() {
-        dynamicDashboardSrv.process();
-      };
-
-      $scope.setWindowTitleAndTheme = function() {
-        window.document.title = config.window_title_prefix + $scope.dashboard.title;
-      };
-
-      $scope.broadcastRefresh = function() {
-        $rootScope.$broadcast('refresh');
-      };
-
-      $scope.addRowDefault = function() {
-        $scope.dashboard.addEmptyRow();
-      };
-
-      $scope.showJsonEditor = function(evt, options) {
-        var editScope = $rootScope.$new();
-        editScope.object = options.object;
-        editScope.updateHandler = options.updateHandler;
-        $scope.appEvent('show-dash-editor', { src: 'public/app/partials/edit_json.html', scope: editScope });
-      };
-
-      $scope.registerWindowResizeEvent = function() {
-        angular.element(window).bind('resize', function() {
-          $timeout.cancel(resizeEventTimeout);
-          resizeEventTimeout = $timeout(function() { $scope.$broadcast('render'); }, 200);
-        });
-
-        $scope.$on('$destroy', function() {
-          angular.element(window).unbind('resize');
-          $scope.dashboard.destroy();
-        });
-      };
-
-      $scope.timezoneChanged = function() {
-        $rootScope.$broadcast("refresh");
-      };
->>>>>>> 7861c275
     }
 
     init(dashboard) {
