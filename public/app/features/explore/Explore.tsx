// Libraries
import React from 'react';
import { hot } from 'react-hot-loader';
import { css } from 'emotion';
import { connect } from 'react-redux';
import { AutoSizer } from 'react-virtualized';
import memoizeOne from 'memoize-one';
// Services & Utils
import store from 'app/core/store';
// Components
import { ErrorBoundaryAlert } from '@grafana/ui';
import LogsContainer from './LogsContainer';
import QueryRows from './QueryRows';
import TableContainer from './TableContainer';
// Actions
import {
  changeSize,
  initializeExplore,
  modifyQueries,
  refreshExplore,
  scanStart,
  setQueries,
  toggleGraph,
  updateTimeRange,
} from './state/actions';
// Types
import {
  AbsoluteTimeRange,
  DataQuery,
  DataSourceApi,
  ExploreStartPageProps,
  GraphSeriesXY,
  PanelData,
  RawTimeRange,
  TimeZone,
<<<<<<< HEAD
=======
  AbsoluteTimeRange,
  LoadingState,
>>>>>>> 4698cef2
} from '@grafana/data';

import {
  ExploreId,
  ExploreItemState,
  ExploreMode,
  ExploreUIState,
  ExploreUpdateState,
  ExploreUrlState,
} from 'app/types/explore';
import { StoreState } from 'app/types';
import {
  DEFAULT_RANGE,
  DEFAULT_UI_STATE,
  ensureQueries,
  getTimeRangeFromUrl,
  lastUsedDatasourceKeyForOrgId,
} from 'app/core/utils/explore';
import { Emitter } from 'app/core/utils/emitter';
import { ExploreToolbar } from './ExploreToolbar';
import { NoDataSourceCallToAction } from './NoDataSourceCallToAction';
import { getTimeZone } from '../profile/state/selectors';
import { ErrorContainer } from './ErrorContainer';
import { scanStopAction } from './state/actionTypes';
import { ExploreGraphPanel } from './ExploreGraphPanel';

const getStyles = memoizeOne(() => {
  return {
    logsMain: css`
      label: logsMain;
      // Is needed for some transition animations to work.
      position: relative;
    `,
  };
});

interface ExploreProps {
  changeSize: typeof changeSize;
  datasourceInstance: DataSourceApi;
  datasourceMissing: boolean;
  exploreId: ExploreId;
  initializeExplore: typeof initializeExplore;
  initialized: boolean;
  modifyQueries: typeof modifyQueries;
  update: ExploreUpdateState;
  refreshExplore: typeof refreshExplore;
  scanning?: boolean;
  scanRange?: RawTimeRange;
  scanStart: typeof scanStart;
  scanStopAction: typeof scanStopAction;
  setQueries: typeof setQueries;
  split: boolean;
  queryKeys: string[];
  initialDatasource: string;
  initialQueries: DataQuery[];
  initialRange: RawTimeRange;
  mode: ExploreMode;
  initialUI: ExploreUIState;
  isLive: boolean;
  syncedTimes: boolean;
  updateTimeRange: typeof updateTimeRange;
  graphResult?: GraphSeriesXY[];
  loading?: boolean;
  absoluteRange: AbsoluteTimeRange;
  showingGraph?: boolean;
  showingTable?: boolean;
  timeZone?: TimeZone;
  onHiddenSeriesChanged?: (hiddenSeries: string[]) => void;
  toggleGraph: typeof toggleGraph;
  queryResponse: PanelData;
  originPanelId: number;
}

/**
 * Explore provides an area for quick query iteration for a given datasource.
 * Once a datasource is selected it populates the query section at the top.
 * When queries are run, their results are being displayed in the main section.
 * The datasource determines what kind of query editor it brings, and what kind
 * of results viewers it supports. The state is managed entirely in Redux.
 *
 * SPLIT VIEW
 *
 * Explore can have two Explore areas side-by-side. This is handled in `Wrapper.tsx`.
 * Since there can be multiple Explores (e.g., left and right) each action needs
 * the `exploreId` as first parameter so that the reducer knows which Explore state
 * is affected.
 *
 * DATASOURCE REQUESTS
 *
 * A click on Run Query creates transactions for all DataQueries for all expanded
 * result viewers. New runs are discarding previous runs. Upon completion a transaction
 * saves the result. The result viewers construct their data from the currently existing
 * transactions.
 *
 * The result viewers determine some of the query options sent to the datasource, e.g.,
 * `format`, to indicate eventual transformations by the datasources' result transformers.
 */
export class Explore extends React.PureComponent<ExploreProps> {
  el: any;
  exploreEvents: Emitter;

  constructor(props: ExploreProps) {
    super(props);
    this.exploreEvents = new Emitter();
  }

  componentDidMount() {
    const {
      initialized,
      exploreId,
      initialDatasource,
      initialQueries,
      initialRange,
      mode,
      initialUI,
      originPanelId,
    } = this.props;
    const width = this.el ? this.el.offsetWidth : 0;

    // initialize the whole explore first time we mount and if browser history contains a change in datasource
    if (!initialized) {
      this.props.initializeExplore(
        exploreId,
        initialDatasource,
        initialQueries,
        initialRange,
        mode,
        width,
        this.exploreEvents,
        initialUI,
        originPanelId
      );
    }
  }

  componentWillUnmount() {
    this.exploreEvents.removeAllListeners();
  }

  componentDidUpdate(prevProps: ExploreProps) {
    this.refreshExplore();
  }

  getRef = (el: any) => {
    this.el = el;
  };

  onChangeTime = (rawRange: RawTimeRange) => {
    const { updateTimeRange, exploreId } = this.props;
    updateTimeRange({ exploreId, rawRange });
  };

  // Use this in help pages to set page to a single query
  onClickExample = (query: DataQuery) => {
    this.props.setQueries(this.props.exploreId, [query]);
  };

  onClickFilterLabel = (key: string, value: string) => {
    this.onModifyQueries({ type: 'ADD_FILTER', key, value });
  };

  onClickFilterOutLabel = (key: string, value: string) => {
    this.onModifyQueries({ type: 'ADD_FILTER_OUT', key, value });
  };

  onModifyQueries = (action: any, index?: number) => {
    const { datasourceInstance } = this.props;
    if (datasourceInstance?.modifyQuery) {
      const modifier = (queries: DataQuery, modification: any) =>
        datasourceInstance.modifyQuery!(queries, modification);
      this.props.modifyQueries(this.props.exploreId, action, modifier, index);
    }
  };

  onResize = (size: { height: number; width: number }) => {
    this.props.changeSize(this.props.exploreId, size);
  };

  onStartScanning = () => {
    // Scanner will trigger a query
    this.props.scanStart(this.props.exploreId);
  };

  onStopScanning = () => {
    this.props.scanStopAction({ exploreId: this.props.exploreId });
  };

  onToggleGraph = (showingGraph: boolean) => {
    const { toggleGraph, exploreId } = this.props;
    toggleGraph(exploreId, showingGraph);
  };

  onUpdateTimeRange = (absoluteRange: AbsoluteTimeRange) => {
    const { exploreId, updateTimeRange } = this.props;
    updateTimeRange({ exploreId, absoluteRange });
  };

  refreshExplore = () => {
    const { exploreId, update } = this.props;

    if (update.queries || update.ui || update.range || update.datasource || update.mode) {
      this.props.refreshExplore(exploreId);
    }
  };

  renderEmptyState = () => {
    return (
      <div className="explore-container">
        <NoDataSourceCallToAction />
      </div>
    );
  };

  render() {
    const {
      datasourceInstance,
      datasourceMissing,
      exploreId,
      split,
      queryKeys,
      mode,
      graphResult,
      loading,
      absoluteRange,
      showingGraph,
      showingTable,
      timeZone,
      queryResponse,
      syncedTimes,
    } = this.props;
    const exploreClass = split ? 'explore explore-split' : 'explore';
    const styles = getStyles();
    const StartPage = datasourceInstance?.components?.ExploreStartPage;
    const showStartPage = !queryResponse || queryResponse.state === LoadingState.NotStarted;

    return (
      <div style={{ height: '100%', overflow: 'hidden' }} className={exploreClass} ref={this.getRef}>
        <ExploreToolbar exploreId={exploreId} onChangeTime={this.onChangeTime} />
        {datasourceMissing ? this.renderEmptyState() : null}
        {datasourceInstance && (
          <div className="explore-container" style={{ height: '100%' }}>
            <QueryRows exploreEvents={this.exploreEvents} exploreId={exploreId} queryKeys={queryKeys} />
            <ErrorContainer queryErrors={queryResponse.error ? [queryResponse.error] : undefined} />
            <AutoSizer style={{ height: '100%' }} onResize={this.onResize} disableHeight>
              {({ width }) => {
                if (width === 0) {
                  return null;
                }

                return (
                  <main className={`m-t-2 ${styles.logsMain}`} style={{ width, height: '100%' }}>
                    <ErrorBoundaryAlert>
                      {showStartPage && StartPage && (
                        <div className="grafana-info-box grafana-info-box--max-lg">
                          <StartPage
                            onClickExample={this.onClickExample}
                            datasource={datasourceInstance}
                            exploreMode={mode}
                          />
                        </div>
                      )}
                      {!showStartPage && (
                        <>
                          {mode === ExploreMode.Metrics && (
                            <ExploreGraphPanel
                              series={graphResult}
                              width={width}
                              loading={loading}
                              absoluteRange={absoluteRange}
                              isStacked={false}
                              showPanel={true}
                              showingGraph={showingGraph}
                              showingTable={showingTable}
                              timeZone={timeZone}
                              onToggleGraph={this.onToggleGraph}
                              onUpdateTimeRange={this.onUpdateTimeRange}
                              showBars={false}
                              showLines={true}
                            />
                          )}
                          {mode === ExploreMode.Metrics && (
                            <TableContainer exploreId={exploreId} onClickCell={this.onClickFilterLabel} />
                          )}
                          {mode === ExploreMode.Logs && (
                            <LogsContainer
                              width={width}
                              exploreId={exploreId}
                              syncedTimes={syncedTimes}
                              onClickFilterLabel={this.onClickFilterLabel}
                              onClickFilterOutLabel={this.onClickFilterOutLabel}
                              onStartScanning={this.onStartScanning}
                              onStopScanning={this.onStopScanning}
                            />
                          )}
                          {mode === ExploreMode.Tracing && (
                            <div style={{ height: '100%' }}>
                              {queryResponse &&
                                !!queryResponse.series.length &&
                                queryResponse.series[0].fields[0].values.get(0) && (
                                  <iframe
                                    style={{ border: 'none', width: '100%', height: '100%' }}
                                    src={queryResponse.series[0].fields[0].values.get(0)}
                                  />
                                )}
                            </div>
                          )}
                        </>
                      )}
                    </ErrorBoundaryAlert>
                  </main>
                );
              }}
            </AutoSizer>
          </div>
        )}
      </div>
    );
  }
}

const ensureQueriesMemoized = memoizeOne(ensureQueries);
const getTimeRangeFromUrlMemoized = memoizeOne(getTimeRangeFromUrl);

function mapStateToProps(state: StoreState, { exploreId }: ExploreProps): Partial<ExploreProps> {
  const explore = state.explore;
  const { split, syncedTimes } = explore;
  const item: ExploreItemState = explore[exploreId];
  const timeZone = getTimeZone(state.user);
  const {
    datasourceInstance,
    datasourceMissing,
    initialized,
    queryKeys,
    urlState,
    update,
    isLive,
    supportedModes,
    mode,
    graphResult,
    loading,
    showingGraph,
    showingTable,
    absoluteRange,
    queryResponse,
  } = item;

  const { datasource, queries, range: urlRange, mode: urlMode, ui, originPanelId } = (urlState ||
    {}) as ExploreUrlState;
  const initialDatasource = datasource || store.get(lastUsedDatasourceKeyForOrgId(state.user.orgId));
  const initialQueries: DataQuery[] = ensureQueriesMemoized(queries);
  const initialRange = urlRange ? getTimeRangeFromUrlMemoized(urlRange, timeZone).raw : DEFAULT_RANGE;

  let newMode: ExploreMode | undefined;

  if (supportedModes.length) {
    const urlModeIsValid = supportedModes.includes(urlMode);
    const modeStateIsValid = supportedModes.includes(mode);

    if (modeStateIsValid) {
      newMode = mode;
    } else if (urlModeIsValid) {
      newMode = urlMode;
    } else {
      newMode = supportedModes[0];
    }
  } else {
    newMode = [ExploreMode.Metrics, ExploreMode.Logs, ExploreMode.Tracing].includes(urlMode) ? urlMode : undefined;
  }

  const initialUI = ui || DEFAULT_UI_STATE;

  return {
    datasourceInstance,
    datasourceMissing,
    initialized,
    split,
    queryKeys,
    update,
    initialDatasource,
    initialQueries,
    initialRange,
    mode: newMode,
    initialUI,
    isLive,
    graphResult,
    loading,
    showingGraph,
    showingTable,
    absoluteRange,
    queryResponse,
    originPanelId,
    syncedTimes,
    timeZone,
  };
}

const mapDispatchToProps: Partial<ExploreProps> = {
  changeSize,
  initializeExplore,
  modifyQueries,
  refreshExplore,
  scanStart,
  scanStopAction,
  setQueries,
  updateTimeRange,
  toggleGraph,
};

export default hot(module)(
  // @ts-ignore
  connect(mapStateToProps, mapDispatchToProps)(Explore)
) as React.ComponentType<{ exploreId: ExploreId }>;<|MERGE_RESOLUTION|>--- conflicted
+++ resolved
@@ -28,16 +28,11 @@
   AbsoluteTimeRange,
   DataQuery,
   DataSourceApi,
-  ExploreStartPageProps,
   GraphSeriesXY,
   PanelData,
   RawTimeRange,
   TimeZone,
-<<<<<<< HEAD
-=======
-  AbsoluteTimeRange,
   LoadingState,
->>>>>>> 4698cef2
 } from '@grafana/data';
 
 import {
